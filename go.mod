--- conflicted
+++ resolved
@@ -12,19 +12,11 @@
 	github.com/onsi/gomega v1.36.2
 	github.com/pkg/errors v0.9.1
 	github.com/spf13/cobra v1.8.1
-<<<<<<< HEAD
-	github.com/spf13/pflag v1.0.5
-	k8s.io/api v0.32.0
-	k8s.io/apimachinery v0.32.0
-	k8s.io/client-go v0.32.0
-	k8s.io/code-generator v0.32.0
-=======
 	github.com/spf13/pflag v1.0.6
 	k8s.io/api v0.30.3
 	k8s.io/apimachinery v0.30.3
 	k8s.io/client-go v0.30.3
 	k8s.io/code-generator v0.30.3
->>>>>>> d4b177c8
 	k8s.io/utils v0.0.0-20241210054802-24370beab758
 	sigs.k8s.io/controller-runtime v0.20.1
 )
